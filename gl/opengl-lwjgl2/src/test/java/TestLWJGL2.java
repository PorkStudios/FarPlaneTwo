--- conflicted
+++ resolved
@@ -268,9 +268,6 @@
         listArrays.set(2, new DrawCommandArrays(0, 3));
         listArrays.set(3, new DrawCommandArrays(0, 3));
 
-<<<<<<< HEAD
-        DrawList<DrawCommandIndexed> listElements = gl.createDrawListIndexed(binding1).optimizeForCpuSelection().build();
-=======
         TransformLayout selectionLayout = listArrays.configureTransformLayoutForSelection(gl.createTransformLayout())
                 .withUniform(selectionUniformFormat)
                 .build();
@@ -288,7 +285,6 @@
                 .build();
 
         JavaSelectedDrawList<DrawCommandIndexed> listElements = gl.createDrawListIndexed(binding1).buildJavaSelected();
->>>>>>> 806f1ef4
         listElements.resize(4);
         listElements.set(0, new DrawCommandIndexed(0, 6, 0));
         listElements.set(1, new DrawCommandIndexed(0, 6, 0));
