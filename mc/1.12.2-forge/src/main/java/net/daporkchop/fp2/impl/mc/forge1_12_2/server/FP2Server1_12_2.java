/*
 * Adapted from The MIT License (MIT)
 *
 * Copyright (c) 2020-2023 DaPorkchop_
 *
 * Permission is hereby granted, free of charge, to any person obtaining a copy of this software and associated documentation
 * files (the "Software"), to deal in the Software without restriction, including without limitation the rights to use, copy,
 * modify, merge, publish, distribute, sublicense, and/or sell copies of the Software, and to permit persons to whom the Software
 * is furnished to do so, subject to the following conditions:
 *
 * Any persons and/or organizations using this software must include the above copyright notice and this permission notice,
 * provide sufficient credit to the original authors of the project (IE: DaPorkchop_), as well as provide a link to the original project.
 *
 * THE SOFTWARE IS PROVIDED "AS IS", WITHOUT WARRANTY OF ANY KIND, EXPRESS OR IMPLIED, INCLUDING BUT NOT LIMITED TO THE WARRANTIES
 * OF MERCHANTABILITY, FITNESS FOR A PARTICULAR PURPOSE AND NONINFRINGEMENT. IN NO EVENT SHALL THE AUTHORS OR COPYRIGHT HOLDERS
 * BE LIABLE FOR ANY CLAIM, DAMAGES OR OTHER LIABILITY, WHETHER IN AN ACTION OF CONTRACT, TORT OR OTHERWISE, ARISING FROM,
 * OUT OF OR IN CONNECTION WITH THE SOFTWARE OR THE USE OR OTHER DEALINGS IN THE SOFTWARE.
 */

package net.daporkchop.fp2.impl.mc.forge1_12_2.server;

import lombok.Getter;
import lombok.NonNull;
import lombok.SneakyThrows;
import net.daporkchop.fp2.api.event.FEventHandler;
import net.daporkchop.fp2.api.event.generic.FChangedEvent;
import net.daporkchop.fp2.core.config.FP2Config;
import net.daporkchop.fp2.core.network.packet.standard.server.SPacketHandshake;
import net.daporkchop.fp2.core.server.FP2Server;
import net.daporkchop.fp2.core.server.event.ColumnSavedEvent;
import net.daporkchop.fp2.core.server.event.TickEndEvent;
import net.daporkchop.fp2.core.server.player.IFarPlayerServer;
import net.daporkchop.fp2.core.util.threading.futureexecutor.FutureExecutor;
import net.daporkchop.fp2.impl.mc.forge1_12_2.FP2Forge1_12_2;
import net.daporkchop.fp2.impl.mc.forge1_12_2.asm.at.server.ATMinecraftServer1_12;
import net.daporkchop.fp2.impl.mc.forge1_12_2.asm.interfaz.network.IMixinNetHandlerPlayServer;
import net.daporkchop.fp2.impl.mc.forge1_12_2.asm.interfaz.server.IMixinMinecraftServer1_12;
import net.daporkchop.fp2.impl.mc.forge1_12_2.asm.interfaz.world.IMixinWorldServer;
import net.daporkchop.fp2.impl.mc.forge1_12_2.server.world.FColumn1_12_2;
import net.daporkchop.fp2.resources.FResources;
import net.daporkchop.lib.math.vector.Vec2i;
import net.minecraft.entity.player.EntityPlayerMP;
import net.minecraft.server.MinecraftServer;
import net.minecraft.util.text.TextComponentTranslation;
import net.minecraft.util.text.translation.LanguageMap;
import net.minecraft.world.chunk.Chunk;
import net.minecraftforge.common.MinecraftForge;
import net.minecraftforge.event.entity.EntityJoinWorldEvent;
import net.minecraftforge.event.world.ChunkDataEvent;
import net.minecraftforge.event.world.WorldEvent;
import net.minecraftforge.fml.common.FMLCommonHandler;
import net.minecraftforge.fml.common.event.FMLServerAboutToStartEvent;
import net.minecraftforge.fml.common.event.FMLServerStoppedEvent;
import net.minecraftforge.fml.common.eventhandler.EventPriority;
import net.minecraftforge.fml.common.eventhandler.SubscribeEvent;
import net.minecraftforge.fml.common.gameevent.PlayerEvent;
import net.minecraftforge.fml.common.gameevent.TickEvent;
import net.minecraftforge.fml.relauncher.FMLLaunchHandler;
import net.minecraftforge.fml.relauncher.Side;

import java.io.IOException;
import java.io.InputStream;
import java.nio.file.Paths;

import static net.daporkchop.fp2.core.FP2Core.*;
import static net.daporkchop.fp2.core.debug.FP2Debug.*;

/**
 * Manages initialization of FP2 on the server.
 *
 * @author DaPorkchop_
 */
@Getter
public class FP2Server1_12_2 extends FP2Server {
    private final FP2Forge1_12_2 fp2;

    public FP2Server1_12_2(@NonNull FP2Forge1_12_2 fp2) {
        this.fp2 = fp2;
    }

    @Override
    @SneakyThrows(IOException.class)
    public void init(@NonNull FutureExecutor serverThreadExecutor) {
        super.init(serverThreadExecutor);

        //register self to listen for events
        MinecraftForge.EVENT_BUS.register(this);

<<<<<<< HEAD
        //if we're in debug mode in a dev environment on the dedicated server, inject locale data into the language map
        if (FP2_DEBUG && FMLLaunchHandler.isDeobfuscatedEnvironment() && FMLCommonHandler.instance().getSide() == Side.SERVER) {
            try (InputStream in = FResources.findForDebug("minecraft_pack_format_v3").getResource(Paths.get("assets/" + MODID + "/lang/en_us.lang")).get().getThrowing()) {
                LanguageMap.inject(in);
            }
        }
=======
    public void init() {
    }

    public void postInit() {
>>>>>>> cc444949
    }

    //fp2 events

    @FEventHandler
    protected void onConfigChanged(FChangedEvent<FP2Config> event) {
        MinecraftServer server = FMLCommonHandler.instance().getMinecraftServerInstance();
        if (server != null) { //a server instance is currently present, update the serverConfig instance for every connected player
            server.addScheduledTask(() -> ((ATMinecraftServer1_12) server).getPlayerList()
                    .getPlayers()
                    .forEach(player -> ((IMixinNetHandlerPlayServer) player.connection).fp2_farPlayerServer().fp2_IFarPlayer_serverConfig(this.fp2().globalConfig())));
        }
    }

    //these two events are re-fired on the fp2 global event bus from the FML mod loading bus

    @FEventHandler
    protected void onServerAboutToStart(FMLServerAboutToStartEvent event) {
        MinecraftServer server = event.getServer();
        ((IMixinMinecraftServer1_12) server).fp2_initWorldServer();
    }

    @FEventHandler
    protected void onServerStopped(FMLServerStoppedEvent event) {
        MinecraftServer server = FMLCommonHandler.instance().getMinecraftServerInstance();
        ((IMixinMinecraftServer1_12) server).fp2_closeWorldServer();
    }

    //forge events

    @SubscribeEvent
    public void worldLoad(WorldEvent.Load event) {
        if (!event.getWorld().isRemote) {
            ((IMixinWorldServer) event.getWorld()).fp2_initLevelServer();
        }
    }

    @SubscribeEvent
    public void worldUnload(WorldEvent.Unload event) {
        if (!event.getWorld().isRemote) {
            ((IMixinWorldServer) event.getWorld()).fp2_closeLevelServer();
        }
    }

    @SubscribeEvent
    public void onPlayerLoggedIn(PlayerEvent.PlayerLoggedInEvent event) {
        if (event.player instanceof EntityPlayerMP) {
            event.player.sendMessage(new TextComponentTranslation(MODID + ".playerJoinWarningMessage"));

            IFarPlayerServer player = ((IMixinNetHandlerPlayServer) ((EntityPlayerMP) event.player).connection).fp2_farPlayerServer();
            player.fp2_IFarPlayer_serverConfig(this.fp2().globalConfig());
            player.fp2_IFarPlayer_sendPacket(new SPacketHandshake());
        }
    }

    @SubscribeEvent
    public void onPlayerJoinWorld(EntityJoinWorldEvent event) {
        if (!event.getWorld().isRemote && event.getEntity() instanceof EntityPlayerMP) {
            IFarPlayerServer player = ((IMixinNetHandlerPlayServer) ((EntityPlayerMP) event.getEntity()).connection).fp2_farPlayerServer();

            //cubic chunks world data information has already been sent
            player.fp2_IFarPlayer_joinedWorld(((IMixinWorldServer) event.getWorld()).fp2_levelServer());
        }
    }

    @SubscribeEvent
    public void onPlayerLoggedOut(PlayerEvent.PlayerLoggedOutEvent event) {
        if (event.player instanceof EntityPlayerMP) {
            IFarPlayerServer player = ((IMixinNetHandlerPlayServer) ((EntityPlayerMP) event.player).connection).fp2_farPlayerServer();
            player.fp2_IFarPlayer_close();
        }
    }

    @SubscribeEvent
    public void onWorldTickEnd(TickEvent.WorldTickEvent event) {
        if (!event.world.isRemote && event.phase == TickEvent.Phase.END) {
            ((IMixinWorldServer) event.world).fp2_levelServer().eventBus().fire(new TickEndEvent());

            event.world.playerEntities.forEach(player -> ((IMixinNetHandlerPlayServer) ((EntityPlayerMP) player).connection).fp2_farPlayerServer().fp2_IFarPlayer_update());
        }
    }

    @SubscribeEvent(priority = EventPriority.LOWEST)
    public void onChunkDataSave(ChunkDataEvent.Save event) {
        Chunk chunk = event.getChunk();
        ((IMixinWorldServer) event.getWorld()).fp2_levelServer().eventBus().fire(new ColumnSavedEvent(Vec2i.of(chunk.x, chunk.z), new FColumn1_12_2(chunk), event.getData()));
    }
}<|MERGE_RESOLUTION|>--- conflicted
+++ resolved
@@ -86,19 +86,12 @@
         //register self to listen for events
         MinecraftForge.EVENT_BUS.register(this);
 
-<<<<<<< HEAD
         //if we're in debug mode in a dev environment on the dedicated server, inject locale data into the language map
         if (FP2_DEBUG && FMLLaunchHandler.isDeobfuscatedEnvironment() && FMLCommonHandler.instance().getSide() == Side.SERVER) {
             try (InputStream in = FResources.findForDebug("minecraft_pack_format_v3").getResource(Paths.get("assets/" + MODID + "/lang/en_us.lang")).get().getThrowing()) {
                 LanguageMap.inject(in);
             }
         }
-=======
-    public void init() {
-    }
-
-    public void postInit() {
->>>>>>> cc444949
     }
 
     //fp2 events
