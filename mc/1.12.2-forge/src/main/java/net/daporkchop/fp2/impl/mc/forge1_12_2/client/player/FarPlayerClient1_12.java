--- conflicted
+++ resolved
@@ -56,16 +56,7 @@
     }
 
     @Override
-<<<<<<< HEAD
     protected void scheduleOnNetworkThread(@NonNull Runnable action) {
-        this.networkManager.channel().eventLoop().execute(action);
-=======
-    public void fp2_IFarPlayerClient_close() {
-        this.netHandlerPlayClient.netManager.channel().eventLoop().execute(() -> {
-            if (this.sessionOpen) {
-                this.handle(new SPacketSessionEnd());
-            }
-        });
->>>>>>> 678390f1
+        this.netHandlerPlayClient.netManager.channel().eventLoop().execute(action);
     }
 }