/*
 * Adapted from The MIT License (MIT)
 *
 * Copyright (c) 2020-2022 DaPorkchop_
 *
 * Permission is hereby granted, free of charge, to any person obtaining a copy of this software and associated documentation
 * files (the "Software"), to deal in the Software without restriction, including without limitation the rights to use, copy,
 * modify, merge, publish, distribute, sublicense, and/or sell copies of the Software, and to permit persons to whom the Software
 * is furnished to do so, subject to the following conditions:
 *
 * Any persons and/or organizations using this software must include the above copyright notice and this permission notice,
 * provide sufficient credit to the original authors of the project (IE: DaPorkchop_), as well as provide a link to the original project.
 *
 * THE SOFTWARE IS PROVIDED "AS IS", WITHOUT WARRANTY OF ANY KIND, EXPRESS OR IMPLIED, INCLUDING BUT NOT LIMITED TO THE WARRANTIES
 * OF MERCHANTABILITY, FITNESS FOR A PARTICULAR PURPOSE AND NONINFRINGEMENT. IN NO EVENT SHALL THE AUTHORS OR COPYRIGHT HOLDERS
 * BE LIABLE FOR ANY CLAIM, DAMAGES OR OTHER LIABILITY, WHETHER IN AN ACTION OF CONTRACT, TORT OR OTHERWISE, ARISING FROM,
 * OUT OF OR IN CONNECTION WITH THE SOFTWARE OR THE USE OR OTHER DEALINGS IN THE SOFTWARE.
 *
 */

package net.daporkchop.fp2.impl.mc.forge1_12_2.client;

import lombok.Getter;
import lombok.NonNull;
import lombok.RequiredArgsConstructor;
<<<<<<< HEAD
import net.daporkchop.fp2.common.util.ResourceProvider;
=======
import net.daporkchop.fp2.api.event.generic.FChangedEvent;
import net.daporkchop.fp2.api.event.FEventHandler;
>>>>>>> 9022862f
import net.daporkchop.fp2.core.client.FP2Client;
import net.daporkchop.fp2.core.client.gui.GuiContext;
import net.daporkchop.fp2.core.client.gui.GuiScreen;
import net.daporkchop.fp2.core.client.key.KeyCategory;
import net.daporkchop.fp2.core.client.player.IFarPlayerClient;
<<<<<<< HEAD
import net.daporkchop.fp2.core.util.threading.futureexecutor.FutureExecutor;
=======
import net.daporkchop.fp2.core.config.FP2Config;
import net.daporkchop.fp2.core.network.packet.standard.client.CPacketClientConfig;
>>>>>>> 9022862f
import net.daporkchop.fp2.impl.mc.forge1_12_2.FP2Forge1_12_2;
import net.daporkchop.fp2.impl.mc.forge1_12_2.asm.at.client.ATMinecraft1_12;
import net.daporkchop.fp2.impl.mc.forge1_12_2.asm.at.client.gui.ATGuiScreen1_12;
import net.daporkchop.fp2.impl.mc.forge1_12_2.asm.interfaz.client.network.IMixinNetHandlerPlayClient;
import net.daporkchop.fp2.impl.mc.forge1_12_2.client.gui.GuiContext1_12_2;
import net.daporkchop.fp2.impl.mc.forge1_12_2.util.ResourceProvider1_12_2;
import net.daporkchop.lib.unsafe.PUnsafe;
import net.minecraft.client.Minecraft;
import net.minecraft.client.gui.GuiIngameMenu;
import net.minecraft.client.gui.GuiMainMenu;
import net.minecraft.client.gui.GuiVideoSettings;
import net.minecraft.client.network.NetHandlerPlayClient;
import net.minecraft.client.renderer.GlStateManager;
import net.minecraft.client.settings.KeyBinding;
import net.minecraftforge.client.event.GuiScreenEvent;
import net.minecraftforge.client.event.RenderWorldLastEvent;
import net.minecraftforge.common.MinecraftForge;
import net.minecraftforge.fml.client.registry.ClientRegistry;
import net.minecraftforge.fml.common.eventhandler.EventPriority;
import net.minecraftforge.fml.common.eventhandler.SubscribeEvent;
import net.minecraftforge.fml.common.gameevent.InputEvent;
import org.lwjgl.input.Keyboard;
import org.lwjgl.opengl.GLContext;

import java.util.IdentityHashMap;
import java.util.Map;
import java.util.Optional;
import java.util.function.Function;

import static net.daporkchop.fp2.core.debug.FP2Debug.*;
import static net.daporkchop.fp2.impl.mc.forge1_12_2.compat.of.OFHelper.*;
import static org.lwjgl.opengl.GL11.*;
import static org.lwjgl.opengl.GL20.*;
import static org.lwjgl.opengl.GL45.*;

/**
 * @author DaPorkchop_
 */
@RequiredArgsConstructor
@Getter
public class FP2Client1_12_2 extends FP2Client {
    @NonNull
    private final FP2Forge1_12_2 fp2;
    @NonNull
    private final Minecraft mc;

    private final Map<KeyBinding, Runnable> keyBindings = new IdentityHashMap<>();

    private boolean reverseZ = false;

    @Override
    public void init(@NonNull FutureExecutor clientThreadExecutor) {
        //set chat logger
        this.chat(new ChatLogger1_12(this.mc));

        super.init(clientThreadExecutor);

        //register self to listen for events
        MinecraftForge.EVENT_BUS.register(this);

        //enable stencil buffer
        if (!this.mc.getFramebuffer().isStencilEnabled() && !this.mc.getFramebuffer().enableStencil()) {
            if (OF && (PUnsafe.getBoolean(this.mc.gameSettings, OF_FASTRENDER_OFFSET) || PUnsafe.getInt(this.mc.gameSettings, OF_AALEVEL_OFFSET) > 0)) {
                this.fp2().unsupported("FarPlaneTwo was unable to enable the OpenGL stencil buffer!\n"
                                       + "Please launch the game without FarPlaneTwo and disable\n"
                                       + "  OptiFine's \"Fast Render\" and \"Antialiasing\", then\n"
                                       + "  try again.");
            } else {
                this.fp2().unsupported("Unable to enable the OpenGL stencil buffer!\nRequired by FarPlaneTwo.");
            }
        }

        //register resource reload listener
        ((ATMinecraft1_12) this.mc).getResourceManager().registerReloadListener(new ResourceReloadListener1_12_2());
    }

    @Override
    protected boolean checkGL45() {
        return GLContext.getCapabilities().OpenGL45;
    }

    @Override
    public ResourceProvider resourceProvider() {
        return new ResourceProvider1_12_2(this.mc);
    }

    @Override
    public <T extends GuiScreen> T openScreen(@NonNull Function<GuiContext, T> factory) {
        return new GuiContext1_12_2().createScreenAndOpen(this.mc, factory);
    }

    @Override
    public KeyCategory createKeyCategory(@NonNull String localeKey) {
        return (name, defaultKey, handler) -> {
            KeyBinding binding = new KeyBinding("key." + localeKey + '.' + name, Keyboard.getKeyIndex(defaultKey), "key.categories." + localeKey);
            ClientRegistry.registerKeyBinding(binding);
            this.keyBindings.put(binding, handler);
        };
    }

    @Override
    public Optional<? extends IFarPlayerClient> currentPlayer() {
        NetHandlerPlayClient connection = this.mc.getConnection();
        return connection != null
                ? ((IMixinNetHandlerPlayClient) connection).fp2_playerClient()
                : Optional.empty();
    }

    @Override
    public void enableReverseZ() {
        if (this.fp2.globalConfig().compatibility().reversedZ()) {
            this.reverseZ = true;

            GlStateManager.depthFunc(GL_LEQUAL);
            glClipControl(GL_LOWER_LEFT, GL_ZERO_TO_ONE);
            GlStateManager.clearDepth(0.0d);
        }
    }

    @Override
    public void disableReverseZ() {
        if (this.reverseZ) {
            this.reverseZ = false;

            glClipControl(GL_LOWER_LEFT, GL_NEGATIVE_ONE_TO_ONE);
            GlStateManager.depthFunc(GL_LEQUAL);
            GlStateManager.clearDepth(1.0d);
        }
    }

    @Override
    public boolean isReverseZ() {
        return this.reverseZ;
    }

    @Override
    public int vanillaRenderDistanceChunks() {
        return this.mc.gameSettings.renderDistanceChunks;
    }

<<<<<<< HEAD
=======
    protected void updateDebugColorMacros(@NonNull FP2Config config) {
        this.globalShaderMacros()
                .define("FP2_DEBUG_COLORS_ENABLED", config.debug().debugColors().enable())
                .define("FP2_DEBUG_COLORS_MODE", config.debug().debugColors().ordinal());
    }

    //fp2 events

    @FEventHandler
    protected void onConfigChanged(FChangedEvent<FP2Config> event) {
        if (FP2_DEBUG) {
            this.updateDebugColorMacros(event.next());
        }

        //send updated config to server
        this.currentPlayer().ifPresent(player -> player.send(new CPacketClientConfig().config(this.fp2().globalConfig())));
    }

>>>>>>> 9022862f
    //forge events

    @SubscribeEvent(priority = EventPriority.LOW)
    public void initGuiEvent(GuiScreenEvent.InitGuiEvent.Post event) {
        net.minecraft.client.gui.GuiScreen gui = event.getGui();
        if (gui instanceof GuiVideoSettings) { //add fp2 button to video settings menu
            ((ATGuiScreen1_12) gui).getButtonList().add(new GuiButtonFP2Options1_12_2(0xBEEF, gui.width / 2 + 165, gui.height / 6 - 12, gui));
        } else if (FP2_DEBUG) { //we're in debug mode, also add it to the main menu and pause menu
            if (gui instanceof GuiMainMenu) {
                ((ATGuiScreen1_12) gui).getButtonList().add(new GuiButtonFP2Options1_12_2(0xBEEF, gui.width / 2 + 104, gui.height / 4 + 48, gui));
            } else if (gui instanceof GuiIngameMenu) {
                ((ATGuiScreen1_12) gui).getButtonList().add(new GuiButtonFP2Options1_12_2(0xBEEF, gui.width / 2 + 104, gui.height / 4 + 8, gui));
            }
        }
    }

    @SubscribeEvent
    public void keyInput(InputEvent.KeyInputEvent event) {
        this.keyBindings.forEach((binding, handler) -> {
            if (binding.isPressed()) {
                handler.run();
            }
        });
    }

    @SubscribeEvent
    public void renderWorldLast(RenderWorldLastEvent event) {
        this.disableReverseZ();
    }
}<|MERGE_RESOLUTION|>--- conflicted
+++ resolved
@@ -23,23 +23,18 @@
 import lombok.Getter;
 import lombok.NonNull;
 import lombok.RequiredArgsConstructor;
-<<<<<<< HEAD
-import net.daporkchop.fp2.common.util.ResourceProvider;
-=======
 import net.daporkchop.fp2.api.event.generic.FChangedEvent;
 import net.daporkchop.fp2.api.event.FEventHandler;
->>>>>>> 9022862f
+import net.daporkchop.fp2.common.util.ResourceProvider;
 import net.daporkchop.fp2.core.client.FP2Client;
 import net.daporkchop.fp2.core.client.gui.GuiContext;
 import net.daporkchop.fp2.core.client.gui.GuiScreen;
 import net.daporkchop.fp2.core.client.key.KeyCategory;
 import net.daporkchop.fp2.core.client.player.IFarPlayerClient;
-<<<<<<< HEAD
 import net.daporkchop.fp2.core.util.threading.futureexecutor.FutureExecutor;
-=======
+import net.daporkchop.fp2.impl.mc.forge1_12_2.FP2Forge1_12_2;
 import net.daporkchop.fp2.core.config.FP2Config;
 import net.daporkchop.fp2.core.network.packet.standard.client.CPacketClientConfig;
->>>>>>> 9022862f
 import net.daporkchop.fp2.impl.mc.forge1_12_2.FP2Forge1_12_2;
 import net.daporkchop.fp2.impl.mc.forge1_12_2.asm.at.client.ATMinecraft1_12;
 import net.daporkchop.fp2.impl.mc.forge1_12_2.asm.at.client.gui.ATGuiScreen1_12;
@@ -180,27 +175,6 @@
         return this.mc.gameSettings.renderDistanceChunks;
     }
 
-<<<<<<< HEAD
-=======
-    protected void updateDebugColorMacros(@NonNull FP2Config config) {
-        this.globalShaderMacros()
-                .define("FP2_DEBUG_COLORS_ENABLED", config.debug().debugColors().enable())
-                .define("FP2_DEBUG_COLORS_MODE", config.debug().debugColors().ordinal());
-    }
-
-    //fp2 events
-
-    @FEventHandler
-    protected void onConfigChanged(FChangedEvent<FP2Config> event) {
-        if (FP2_DEBUG) {
-            this.updateDebugColorMacros(event.next());
-        }
-
-        //send updated config to server
-        this.currentPlayer().ifPresent(player -> player.send(new CPacketClientConfig().config(this.fp2().globalConfig())));
-    }
-
->>>>>>> 9022862f
     //forge events
 
     @SubscribeEvent(priority = EventPriority.LOW)
