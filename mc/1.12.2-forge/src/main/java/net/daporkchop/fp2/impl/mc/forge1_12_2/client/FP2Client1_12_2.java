/*
 * Adapted from The MIT License (MIT)
 *
 * Copyright (c) 2020-2022 DaPorkchop_
 *
 * Permission is hereby granted, free of charge, to any person obtaining a copy of this software and associated documentation
 * files (the "Software"), to deal in the Software without restriction, including without limitation the rights to use, copy,
 * modify, merge, publish, distribute, sublicense, and/or sell copies of the Software, and to permit persons to whom the Software
 * is furnished to do so, subject to the following conditions:
 *
 * Any persons and/or organizations using this software must include the above copyright notice and this permission notice,
 * provide sufficient credit to the original authors of the project (IE: DaPorkchop_), as well as provide a link to the original project.
 *
 * THE SOFTWARE IS PROVIDED "AS IS", WITHOUT WARRANTY OF ANY KIND, EXPRESS OR IMPLIED, INCLUDING BUT NOT LIMITED TO THE WARRANTIES
 * OF MERCHANTABILITY, FITNESS FOR A PARTICULAR PURPOSE AND NONINFRINGEMENT. IN NO EVENT SHALL THE AUTHORS OR COPYRIGHT HOLDERS
 * BE LIABLE FOR ANY CLAIM, DAMAGES OR OTHER LIABILITY, WHETHER IN AN ACTION OF CONTRACT, TORT OR OTHERWISE, ARISING FROM,
 * OUT OF OR IN CONNECTION WITH THE SOFTWARE OR THE USE OR OTHER DEALINGS IN THE SOFTWARE.
 *
 */

package net.daporkchop.fp2.impl.mc.forge1_12_2.client;

import lombok.Getter;
import lombok.NonNull;
import lombok.RequiredArgsConstructor;
import net.daporkchop.fp2.common.util.ResourceProvider;
import net.daporkchop.fp2.core.client.FP2Client;
import net.daporkchop.fp2.core.client.gui.GuiContext;
import net.daporkchop.fp2.core.client.gui.GuiScreen;
import net.daporkchop.fp2.core.client.key.KeyCategory;
import net.daporkchop.fp2.core.client.player.IFarPlayerClient;
<<<<<<< HEAD
import net.daporkchop.fp2.core.util.threading.futureexecutor.FutureExecutor;
import net.daporkchop.fp2.impl.mc.forge1_12_2.FP2Forge1_12_2;
=======
import net.daporkchop.fp2.impl.mc.forge1_12_2.asm.at.client.ATMinecraft1_12;
import net.daporkchop.fp2.impl.mc.forge1_12_2.asm.at.client.gui.ATGuiScreen1_12;
>>>>>>> 8d2ddc71
import net.daporkchop.fp2.impl.mc.forge1_12_2.asm.interfaz.client.network.IMixinNetHandlerPlayClient;
import net.daporkchop.fp2.impl.mc.forge1_12_2.client.gui.GuiContext1_12_2;
import net.daporkchop.fp2.impl.mc.forge1_12_2.util.ResourceProvider1_12_2;
import net.daporkchop.lib.unsafe.PUnsafe;
import net.minecraft.client.Minecraft;
import net.minecraft.client.gui.GuiIngameMenu;
import net.minecraft.client.gui.GuiMainMenu;
import net.minecraft.client.gui.GuiVideoSettings;
import net.minecraft.client.network.NetHandlerPlayClient;
import net.minecraft.client.renderer.GlStateManager;
import net.minecraft.client.settings.KeyBinding;
import net.minecraftforge.client.event.GuiScreenEvent;
import net.minecraftforge.client.event.RenderWorldLastEvent;
import net.minecraftforge.common.MinecraftForge;
import net.minecraftforge.fml.client.registry.ClientRegistry;
import net.minecraftforge.fml.common.eventhandler.EventPriority;
import net.minecraftforge.fml.common.eventhandler.SubscribeEvent;
import net.minecraftforge.fml.common.gameevent.InputEvent;
import org.lwjgl.input.Keyboard;
import org.lwjgl.opengl.GLContext;

import java.util.IdentityHashMap;
import java.util.Map;
import java.util.Optional;
import java.util.function.Function;

import static net.daporkchop.fp2.core.debug.FP2Debug.*;
import static net.daporkchop.fp2.impl.mc.forge1_12_2.compat.of.OFHelper.*;
import static org.lwjgl.opengl.GL11.*;
import static org.lwjgl.opengl.GL20.*;
import static org.lwjgl.opengl.GL45.*;

/**
 * @author DaPorkchop_
 */
@RequiredArgsConstructor
@Getter
public class FP2Client1_12_2 extends FP2Client {
    @NonNull
    private final FP2Forge1_12_2 fp2;
    @NonNull
    private final Minecraft mc;

    private final Map<KeyBinding, Runnable> keyBindings = new IdentityHashMap<>();

    private boolean reverseZ = false;

    @Override
    public void init(@NonNull FutureExecutor clientThreadExecutor) {
        //set chat logger
        this.chat(new ChatLogger1_12(this.mc));

        super.init(clientThreadExecutor);

        //register self to listen for events
        MinecraftForge.EVENT_BUS.register(this);

        //enable stencil buffer
        if (!this.mc.getFramebuffer().isStencilEnabled() && !this.mc.getFramebuffer().enableStencil()) {
            if (OF && (PUnsafe.getBoolean(this.mc.gameSettings, OF_FASTRENDER_OFFSET) || PUnsafe.getInt(this.mc.gameSettings, OF_AALEVEL_OFFSET) > 0)) {
                this.fp2().unsupported("FarPlaneTwo was unable to enable the OpenGL stencil buffer!\n"
                                       + "Please launch the game without FarPlaneTwo and disable\n"
                                       + "  OptiFine's \"Fast Render\" and \"Antialiasing\", then\n"
                                       + "  try again.");
            } else {
                this.fp2().unsupported("Unable to enable the OpenGL stencil buffer!\nRequired by FarPlaneTwo.");
            }
        }

        //register resource reload listener
        this.mc.resourceManager.registerReloadListener(new ResourceReloadListener1_12_2());
    }

    @Override
    protected boolean checkGL45() {
        return GLContext.getCapabilities().OpenGL45;
    }

<<<<<<< HEAD
    @Override
    public ResourceProvider resourceProvider() {
        return new ResourceProvider1_12_2(this.mc);
=======
    public void postInit() {
        ((ATMinecraft1_12) this.mc).getResourceManager().registerReloadListener(new ResourceReloadListener1_12_2());
>>>>>>> 8d2ddc71
    }

    @Override
    public <T extends GuiScreen> T openScreen(@NonNull Function<GuiContext, T> factory) {
        return new GuiContext1_12_2().createScreenAndOpen(this.mc, factory);
    }

    @Override
    public KeyCategory createKeyCategory(@NonNull String localeKey) {
        return (name, defaultKey, handler) -> {
            KeyBinding binding = new KeyBinding("key." + localeKey + '.' + name, Keyboard.getKeyIndex(defaultKey), "key.categories." + localeKey);
            ClientRegistry.registerKeyBinding(binding);
            this.keyBindings.put(binding, handler);
        };
    }

    @Override
    public Optional<IFarPlayerClient> currentPlayer() {
        NetHandlerPlayClient connection = this.mc.getConnection();
        return connection != null
                ? Optional.of(((IMixinNetHandlerPlayClient) connection).fp2_farPlayerClient())
                : Optional.empty();
    }

    @Override
    public void enableReverseZ() {
        if (this.fp2.globalConfig().compatibility().reversedZ()) {
            this.reverseZ = true;

            GlStateManager.depthFunc(GL_LEQUAL);
            glClipControl(GL_LOWER_LEFT, GL_ZERO_TO_ONE);
            GlStateManager.clearDepth(0.0d);
        }
    }

    @Override
    public void disableReverseZ() {
        if (this.reverseZ) {
            this.reverseZ = false;

            glClipControl(GL_LOWER_LEFT, GL_NEGATIVE_ONE_TO_ONE);
            GlStateManager.depthFunc(GL_LEQUAL);
            GlStateManager.clearDepth(1.0d);
        }
    }

    @Override
    public boolean isReverseZ() {
        return this.reverseZ;
    }

    @Override
    public int vanillaRenderDistanceChunks() {
        return this.mc.gameSettings.renderDistanceChunks;
    }

    //forge events

    @SubscribeEvent(priority = EventPriority.LOW)
    public void initGuiEvent(GuiScreenEvent.InitGuiEvent.Post event) {
        net.minecraft.client.gui.GuiScreen gui = event.getGui();
        if (gui instanceof GuiVideoSettings) { //add fp2 button to video settings menu
            ((ATGuiScreen1_12) gui).getButtonList().add(new GuiButtonFP2Options1_12_2(0xBEEF, gui.width / 2 + 165, gui.height / 6 - 12, gui));
        } else if (FP2_DEBUG) { //we're in debug mode, also add it to the main menu and pause menu
            if (gui instanceof GuiMainMenu) {
                ((ATGuiScreen1_12) gui).getButtonList().add(new GuiButtonFP2Options1_12_2(0xBEEF, gui.width / 2 + 104, gui.height / 4 + 48, gui));
            } else if (gui instanceof GuiIngameMenu) {
                ((ATGuiScreen1_12) gui).getButtonList().add(new GuiButtonFP2Options1_12_2(0xBEEF, gui.width / 2 + 104, gui.height / 4 + 8, gui));
            }
        }
    }

    @SubscribeEvent
    public void keyInput(InputEvent.KeyInputEvent event) {
        this.keyBindings.forEach((binding, handler) -> {
            if (binding.isPressed()) {
                handler.run();
            }
        });
    }

    @SubscribeEvent
    public void renderWorldLast(RenderWorldLastEvent event) {
        this.disableReverseZ();
    }
}<|MERGE_RESOLUTION|>--- conflicted
+++ resolved
@@ -29,13 +29,10 @@
 import net.daporkchop.fp2.core.client.gui.GuiScreen;
 import net.daporkchop.fp2.core.client.key.KeyCategory;
 import net.daporkchop.fp2.core.client.player.IFarPlayerClient;
-<<<<<<< HEAD
 import net.daporkchop.fp2.core.util.threading.futureexecutor.FutureExecutor;
 import net.daporkchop.fp2.impl.mc.forge1_12_2.FP2Forge1_12_2;
-=======
 import net.daporkchop.fp2.impl.mc.forge1_12_2.asm.at.client.ATMinecraft1_12;
 import net.daporkchop.fp2.impl.mc.forge1_12_2.asm.at.client.gui.ATGuiScreen1_12;
->>>>>>> 8d2ddc71
 import net.daporkchop.fp2.impl.mc.forge1_12_2.asm.interfaz.client.network.IMixinNetHandlerPlayClient;
 import net.daporkchop.fp2.impl.mc.forge1_12_2.client.gui.GuiContext1_12_2;
 import net.daporkchop.fp2.impl.mc.forge1_12_2.util.ResourceProvider1_12_2;
@@ -106,7 +103,7 @@
         }
 
         //register resource reload listener
-        this.mc.resourceManager.registerReloadListener(new ResourceReloadListener1_12_2());
+        ((ATMinecraft1_12) this.mc).getResourceManager().registerReloadListener(new ResourceReloadListener1_12_2());
     }
 
     @Override
@@ -114,14 +111,9 @@
         return GLContext.getCapabilities().OpenGL45;
     }
 
-<<<<<<< HEAD
     @Override
     public ResourceProvider resourceProvider() {
         return new ResourceProvider1_12_2(this.mc);
-=======
-    public void postInit() {
-        ((ATMinecraft1_12) this.mc).getResourceManager().registerReloadListener(new ResourceReloadListener1_12_2());
->>>>>>> 8d2ddc71
     }
 
     @Override
