/*
 * Adapted from The MIT License (MIT)
 *
 * Copyright (c) 2020-2022 DaPorkchop_
 *
 * Permission is hereby granted, free of charge, to any person obtaining a copy of this software and associated documentation
 * files (the "Software"), to deal in the Software without restriction, including without limitation the rights to use, copy,
 * modify, merge, publish, distribute, sublicense, and/or sell copies of the Software, and to permit persons to whom the Software
 * is furnished to do so, subject to the following conditions:
 *
 * Any persons and/or organizations using this software must include the above copyright notice and this permission notice,
 * provide sufficient credit to the original authors of the project (IE: DaPorkchop_), as well as provide a link to the original project.
 *
 * THE SOFTWARE IS PROVIDED "AS IS", WITHOUT WARRANTY OF ANY KIND, EXPRESS OR IMPLIED, INCLUDING BUT NOT LIMITED TO THE WARRANTIES
 * OF MERCHANTABILITY, FITNESS FOR A PARTICULAR PURPOSE AND NONINFRINGEMENT. IN NO EVENT SHALL THE AUTHORS OR COPYRIGHT HOLDERS
 * BE LIABLE FOR ANY CLAIM, DAMAGES OR OTHER LIABILITY, WHETHER IN AN ACTION OF CONTRACT, TORT OR OTHERWISE, ARISING FROM,
 * OUT OF OR IN CONNECTION WITH THE SOFTWARE OR THE USE OR OTHER DEALINGS IN THE SOFTWARE.
 *
 */

apply from: "${project.rootDir}/mc/forge.gradle"
apply from: "${project.rootDir}/natives/natives.gradle"

minecraft {
    mappings mappingsChannel, mappingsVersion

    runs {
        client {
            workingDirectory "../../run"
            ideaModule "${project.rootProject.name}${project.path.replace(':', '.')}.main"

            property "forge.logging.console.level", "debug"

            property "fp2.debug", "true"
            property "fp2.gl.opengl.debug", "true"

            mods {
                fp2 {
                    source sourceSets.main
                }
            }
        }
    }
}

/*minecraft {
    version = "$minecraftVersion-$minecraftforgeVersion"
    runDir = "../../run"
    mappings = "$mcpmappingsVersion"
    makeObfSourceJar = false

    coreMod = "net.daporkchop.fp2.impl.mc.forge1_12_2.asm.FP2MixinLoader"

    def args = [
            "-Dmixin.checks.interfaces=true",
            "-Dmixin.debug.export=true",
            "-Dmixin.debug.verbose=true",
            "-Dmixin.hotSwap=true",
            "-Dfp2.debug=true",
            "-Xmx2G",
            "-XX:+UseG1GC",
            "-ea",
            "-da:io.netty..."
    ]
    clientJvmArgs += args
    serverJvmArgs += args
}*/

repositories {
    maven { //needed for CWG
        name = "elytradev"
        url = "https://repo.elytradev.com"
    }
    maven {
        url = "https://jitpack.io"
    }
}

dependencies {
    //:gl module, plus dependency-specific addon modules
    implementationShade project(":gl")
    runtimeOnlyShade project(":gl:opengl-lwjgl2")

<<<<<<< HEAD
    //:core module, plus dependency-specific addon modules
    implementationShade project(":core")
    implementationShade project(":core:log4j")
    implementationShade project(":core:mixin")
=======
    implementationShade project(":core:minecraft")

    implementationShade("net.daporkchop.lib:compression-zstd:$porklibVersion") {
        exclude group: "io.netty"
    }
    implementationShade("net.daporkchop.lib:concurrent:$porklibVersion") {
        exclude group: "io.netty"
    }
    implementationShade("net.daporkchop.lib:logging:$porklibVersion") {
        exclude group: "io.netty"
    }
    implementationShade("net.daporkchop.lib:math:$porklibVersion") {
        exclude group: "io.netty"
    }
    implementationShade("net.daporkchop.lib:primitive:$porklibVersion") {
        exclude group: "io.netty"
    }
>>>>>>> 8693215f

    implementationShade project(":resources")

    implementationProvided fg.deobf(fp2.deleteMixin("io.github.opencubicchunks:cubicchunks:1.12.2-0.0-SNAPSHOT"))
    implementationProvided fg.deobf("io.github.opencubicchunks:cubicworldgen:1.12.2-0.0-SNAPSHOT")
}

fp2.translateResources {
    targetVersion = "minecraft_pack_format_v3"
    sourceSet = sourceSets.main
}

mixin {
    add sourceSets.main, "mixins.fp2.refmap.json"
}

natives.modules {
    register("cwg-noise") {
        sourceSet = sourceSets.main
        root = "net/daporkchop/fp2/impl/mc/forge1_12_2/compat/cwg/noise"
        simd = true
    }
    register("vanilla-biomes") {
        sourceSet = sourceSets.main
        root = "net/daporkchop/fp2/impl/mc/forge1_12_2/compat/vanilla/biome/layer/c"
        simd = true
    }
    x86 {
        sourceSet = sourceSets.main
        root = "net/daporkchop/fp2/impl/mc/forge1_12_2/compat/x86"
    }
}

//completely disable normal jar
jar.enabled = false
tasks.whenTaskAdded { task -> //disable reobfJar task (it's not added until later, so we can't disable it the normal way)
    if ("reobfJar".equals(task.name)) {
        task.enabled = false
    }
}

//create shaded jar and reobfuscate it
shadowJar {
    //suffix jar name with branch name, if present and not the master branch
    String branchName = System.getenv("BRANCH_NAME")
    branchName = branchName != null && !branchName.isEmpty() && !"master".equals(branchName) ? '-' + branchName.replaceAll("[^a-zA-Z0-9.-]", "_") : "";
    archiveName "fp2-$fp2Version-$minecraftVersion" + branchName + ".jar"

    configurations = [project.configurations.shade_]

    exclude 'module-info.class'

    manifest {
        attributes(
                "MixinConfigs": "mixins.fp2.at.json,mixins.fp2.core.json,mixins.fp2.fixes.json,mixins.fp2.debug.json",
                "tweakClass": "org.spongepowered.asm.launch.MixinTweaker",
                "TweakOrder": 0,
                "FMLCorePluginContainsFMLMod": "true",
                "FMLCorePlugin": "net.daporkchop.fp2.impl.mc.forge1_12_2.asm.FP2MixinLoader",
                "ForceLoadAsMod": "true"
        )
    }
}

reobf {
    shadowJar {}
}

shadowJar.finalizedBy reobfShadowJar
build.dependsOn shadowJar

task preIntellijRuns {
    doFirst {
        java.util.stream.StreamSupport.stream(configurations.annotationProcessor.spliterator(), false).filter({
            java.nio.file.Paths.get(it.absolutePath).getFileName().toString().matches("mixin-\\d+(\\.\\d+)*(-.*)?\\.jar")
        }).findAny().ifPresent({ file ->
            minecraft.runs.all { run ->
                run.jvmArgs += "-javaagent:" + file.absolutePath
            }
        })
    }
}
tasks.whenTaskAdded { task ->
    if ("genIntellijRuns".equals(task.name)) {
        task.dependsOn(preIntellijRuns)
    }
}<|MERGE_RESOLUTION|>--- conflicted
+++ resolved
@@ -81,30 +81,11 @@
     implementationShade project(":gl")
     runtimeOnlyShade project(":gl:opengl-lwjgl2")
 
-<<<<<<< HEAD
     //:core module, plus dependency-specific addon modules
     implementationShade project(":core")
     implementationShade project(":core:log4j")
+    implementationShade project(":core:minecraft")
     implementationShade project(":core:mixin")
-=======
-    implementationShade project(":core:minecraft")
-
-    implementationShade("net.daporkchop.lib:compression-zstd:$porklibVersion") {
-        exclude group: "io.netty"
-    }
-    implementationShade("net.daporkchop.lib:concurrent:$porklibVersion") {
-        exclude group: "io.netty"
-    }
-    implementationShade("net.daporkchop.lib:logging:$porklibVersion") {
-        exclude group: "io.netty"
-    }
-    implementationShade("net.daporkchop.lib:math:$porklibVersion") {
-        exclude group: "io.netty"
-    }
-    implementationShade("net.daporkchop.lib:primitive:$porklibVersion") {
-        exclude group: "io.netty"
-    }
->>>>>>> 8693215f
 
     implementationShade project(":resources")
 
