--- conflicted
+++ resolved
@@ -54,13 +54,8 @@
      * @param zero if {@code true}, allocations will be initialized to zero
      */
     public DirectMemoryAllocator(boolean zero) {
-<<<<<<< HEAD
         super(0L);
-        this.cleaner = PCleaner.cleaner(this, new Releaser(this.allocations));
-=======
-        PCleaner.cleaner(this, new Releaser(this.allocations, new Throwable()));
-
->>>>>>> 8c79f1e9
+        this.cleaner = PCleaner.cleaner(this, new Releaser(this.allocations, new Throwable()));
         this.zero = zero;
     }
 
@@ -140,12 +135,8 @@
      */
     @RequiredArgsConstructor
     private static final class Releaser implements Runnable {
-<<<<<<< HEAD
         private final LongLongMap allocations;
-=======
-        protected final LongLongMap allocations;
         protected final Throwable constructorStackTrace;
->>>>>>> 8c79f1e9
 
         @Override
         public void run() {
