/*
 * Adapted from The MIT License (MIT)
 *
 * Copyright (c) 2020-2022 DaPorkchop_
 *
 * Permission is hereby granted, free of charge, to any person obtaining a copy of this software and associated documentation
 * files (the "Software"), to deal in the Software without restriction, including without limitation the rights to use, copy,
 * modify, merge, publish, distribute, sublicense, and/or sell copies of the Software, and to permit persons to whom the Software
 * is furnished to do so, subject to the following conditions:
 *
 * Any persons and/or organizations using this software must include the above copyright notice and this permission notice,
 * provide sufficient credit to the original authors of the project (IE: DaPorkchop_), as well as provide a link to the original project.
 *
 * THE SOFTWARE IS PROVIDED "AS IS", WITHOUT WARRANTY OF ANY KIND, EXPRESS OR IMPLIED, INCLUDING BUT NOT LIMITED TO THE WARRANTIES
 * OF MERCHANTABILITY, FITNESS FOR A PARTICULAR PURPOSE AND NONINFRINGEMENT. IN NO EVENT SHALL THE AUTHORS OR COPYRIGHT HOLDERS
 * BE LIABLE FOR ANY CLAIM, DAMAGES OR OTHER LIABILITY, WHETHER IN AN ACTION OF CONTRACT, TORT OR OTHERWISE, ARISING FROM,
 * OUT OF OR IN CONNECTION WITH THE SOFTWARE OR THE USE OR OTHER DEALINGS IN THE SOFTWARE.
 */

package net.daporkchop.fp2.core.mode.common.server.tracking;

import lombok.Getter;
import lombok.NonNull;
import lombok.RequiredArgsConstructor;
import lombok.ToString;
import net.daporkchop.fp2.core.mode.api.IFarPos;
import net.daporkchop.fp2.core.mode.api.IFarTile;
import net.daporkchop.fp2.core.mode.api.ctx.IFarServerContext;
import net.daporkchop.fp2.core.mode.api.server.IFarTileProvider;
import net.daporkchop.fp2.core.mode.api.server.storage.FTileStorage;
import net.daporkchop.fp2.core.mode.api.server.tracking.IFarTracker;
import net.daporkchop.fp2.core.mode.api.server.tracking.IFarTrackerManager;
import net.daporkchop.fp2.core.mode.api.tile.ITileHandle;
import net.daporkchop.fp2.core.mode.api.tile.ITileMetadata;
import net.daporkchop.fp2.core.mode.api.tile.ITileSnapshot;
import net.daporkchop.fp2.core.util.annotation.CalledFromServerThread;
import net.daporkchop.fp2.core.util.datastructure.CompactReferenceArraySet;
import net.daporkchop.fp2.core.util.threading.scheduler.NoFutureScheduler;
import net.daporkchop.fp2.core.util.threading.scheduler.Scheduler;
import net.daporkchop.lib.common.misc.string.PStrings;
import net.daporkchop.lib.common.misc.threadfactory.PThreadFactories;
import net.daporkchop.lib.unsafe.PUnsafe;

import java.util.IdentityHashMap;
import java.util.Map;
import java.util.Set;
import java.util.concurrent.CompletableFuture;
import java.util.concurrent.ConcurrentHashMap;
import java.util.function.BiFunction;
import java.util.function.Consumer;
import java.util.function.Function;
import java.util.stream.Stream;

import static net.daporkchop.fp2.core.FP2Core.*;
import static net.daporkchop.lib.common.util.PValidation.*;

/**
 * Base implementation of {@link IFarTrackerManager}.
 * <p>
 * This provides the generic functionality for loading and unloading tiles, shares tile handles between {@link IFarTracker tracker}s with overlapping ranges, and broadcasts
 * tile updates to listening {@link IFarTracker tracker}s.
 *
 * @author DaPorkchop_
 * @see AbstractTracker
 */
@Getter
<<<<<<< HEAD
public abstract class AbstractTrackerManager<POS extends IFarPos, T extends IFarTile> implements IFarTrackerManager<POS, T>, FTileStorage.Listener<POS, T> {
=======
public abstract class AbstractTrackerManager<POS extends IFarPos, T extends IFarTile> implements IFarTrackerManager<POS, T>, IFarStorage.Listener<POS, T> {
    /*
     * Implementation notes:
     *
     * Each tile which is being tracked by at least one tracker is assigned an Entry, which is inserted into the 'entries' ConcurrentHashMap. Entries keep a set of players
     * which are tracking them, as well as a separate set of players which are waiting to receive the tile for the first time.
     *
     * This implementation is very tightly coupled with AbstractTracker, especially with regards to synchronization.
     *
     * Outline of various operations:
     * - AbstractTrackerManager#beginTracking():
     *       ├─ConcurrentHashMap#compute(pos) (synchronizes on hash table bucket)
     *       │ ├─if entry exists at pos:
     *       │ │ └─try to acquire entry's lock, return existing entry if successful, abort and spin on ConcurrentHashMap#compute(pos) if unsuccessful until we succeed
     *       │ └─else:
     *       │   └─create new entry, acquire its lock and return it
     *       │ (we now hold only the entry's lock)
     *       ├─add tracker to entry's "all trackers" and "trackers waiting for load" set
     *       ├─if tile is not already queued for load
     *       │ ├─get a new CompletableFuture to load the tile from the tile provider
     *       │ └─if CompletableFuture is already completed (-> Entry#tileLoaded())
     *       │   ├─cancel CompletableFuture (noop) and set it to null; take a snapshot of the tile's contents
     *       │   ├─invoke AbstractTracker#notifyChanged() for "all trackers"/"trackers waiting for load" depending on timestamp value
     *       │   ├─clear "trackers waiting for load" set
     *       │   └─invoke Entry#checkDirty()
     *       └─release entry's lock
     *
     * - AbstractTrackerManager#stopTracking():
     *       └─ConcurrentHashMap#compute(pos) (synchronizes on hash table bucket)
     *         ├─if entry exists at pos:
     *         │ ├─try to acquire entry's lock, abort and spin on ConcurrentHashMap#compute(pos) if unsuccessful until we succeed
     *         │ │ (we now hold both the hash table bucket's the entry's lock)
     *         │ ├─remove tracker from entry's "all trackers" set
     *         │ ├─try to remove tracker from entry's "trackers waiting for load" set, send tile unload packet to client if successful
     *         │ ├─if "all trackers" set is empty:
     *         │ │ ├─cancel and clear updateFuture, if any
     *         │ │ └─remove this entry from manager's entries map
     *         │ └─release entry's lock
     *         └─else:
     *           └─throw exception
     *
     * - AbstractTrackerManager#tileLoaded():
     *       ├─ConcurrentHashMap#compute(pos) (synchronizes on hash table bucket)
     *       │ ├─if entry exists at pos:
     *       │ │ └─try to acquire entry's lock, return existing entry if successful, abort and spin on ConcurrentHashMap#compute(pos) if unsuccessful until we succeed
     *       │ └─else:
     *       │   └─return from AbstractTrackerManager#tileLoaded()
     *       │ (we now hold only the entry's lock)
     *       ├─if loadFuture is set, cancel it (possibly noop) and set it to null; take a snapshot of the tile's contents
     *       ├─invoke AbstractTracker#notifyChanged() for "all trackers"/"trackers waiting for load" depending on timestamp value
     *       ├─clear "trackers waiting for load" set
     *       ├─invoke Entry#checkDirty()
     *       └─release entry's lock
     *
     * ...to be continued...
     */

>>>>>>> 6febc6f5
    protected final IFarTileProvider<POS, T> tileProvider;

    protected final Map<POS, Entry> entries = new ConcurrentHashMap<>();
    protected final Map<IFarServerContext<POS, T>, AbstractTracker<POS, T, ?>> trackers = new IdentityHashMap<>();

    protected final Scheduler<AbstractTracker<POS, T, ?>, Void> scheduler; //TODO: make this global rather than per-mode and per-dimension

    protected final int generationThreads = fp2().globalConfig().performance().terrainThreads();

    public AbstractTrackerManager(@NonNull IFarTileProvider<POS, T> tileProvider) {
        this.tileProvider = tileProvider;

        this.scheduler = new NoFutureScheduler<>(AbstractTracker::doUpdate,
                tileProvider.world().workerManager().createChildWorkerGroup()
                        .threads(fp2().globalConfig().performance().trackingThreads())
                        .threadFactory(PThreadFactories.builder().daemon().minPriority().collapsingId()
                                .name(PStrings.fastFormat("FP2 %s %s Tracker #%%d", tileProvider.mode().name(), tileProvider.world().id())).build()));

        tileProvider.storage().addListener(this);
    }

    @CalledFromServerThread
    @Override
    public void close() {
        this.tileProvider.storage().removeListener(this);

        this.scheduler.close();
    }

    @CalledFromServerThread
    @Override
    public IFarTracker<POS, T> beginTracking(@NonNull IFarServerContext<POS, T> context) {
        return this.trackers.compute(context, (ctx, tracker) -> {
            checkArg(tracker == null, "tracker for %s already exists!", ctx);

            return this.createTrackerFor(ctx);
        });
    }

    /**
     * Creates a new {@link AbstractTracker} instance for the given {@link IFarServerContext}.
     *
     * @param context the {@link IFarServerContext}
     * @return a new {@link AbstractTracker}
     */
    protected abstract AbstractTracker<POS, T, ?> createTrackerFor(@NonNull IFarServerContext<POS, T> context);

    protected void tileLoaded(@NonNull ITileHandle<POS, T> handle) {
        new AbstractEntryOperation_VoidIfPresent(handle.pos()) {
            @Override
            protected void run(@NonNull Entry entry) {
                entry.tileLoaded(handle);
            }
        }.run();
    }

    protected void tileUpdated(@NonNull ITileHandle<POS, T> handle) {
        new AbstractEntryOperation_VoidIfPresent(handle.pos()) {
            @Override
            protected void run(@NonNull Entry entry) {
                entry.tileUpdated(handle);
            }
        }.run();
    }

    @Override
    public void tilesChanged(@NonNull Stream<POS> positions) {
    }

    @Override
    public void tilesDirty(@NonNull Stream<POS> positions) {
        positions.forEach(pos -> new AbstractEntryOperation_VoidIfPresent(pos) {
            @Override
            protected void run(@NonNull Entry entry) {
                entry.tileDirty();
            }
        }.run());
    }

    protected void recheckDirty(@NonNull ITileHandle<POS, T> handle) {
        new AbstractEntryOperation_VoidIfPresent(handle.pos()) {
            @Override
            protected void run(@NonNull Entry entry) {
                entry.checkDirty(handle);
            }
        }.run();
    }

    @CalledFromServerThread
    @Override
    public void dropAllTiles() {
        /*Collection<IFarServerContext<POS, T>> trackedContextsSnapshot = new ArrayList<>(this.contexts.keySet());
        trackedContextsSnapshot.forEach(this::playerRemove);

        //it should be reasonably safe to assume that all pending tasks will have been cancelled by now

        trackedContextsSnapshot.forEach(this::playerAdd);*/
        //TODO: this
    }

    protected void beginTracking(@NonNull AbstractTracker<POS, T, ?> tracker, @NonNull POS posIn) {
        class State implements BiFunction<POS, Entry, Entry>, Runnable {
            Entry entry;

            @Override
            public Entry apply(@NonNull POS pos, Entry entry) {
                if (entry == null) { //no entry exists at this position, so we should make a new one
                    entry = new Entry(pos);
                } else if (PUnsafe.tryMonitorEnter(entry)) {
                    this.entry = entry;
                }

                return entry;
            }

            @Override
            public void run() {
                try {
                    this.entry.addTracker(tracker);
                } finally {
                    PUnsafe.monitorExit(this.entry);
                }
            }
        }

        State state = new State();
        do {
            this.entries.compute(posIn, state);
        } while (state.entry == null);
        state.run();
    }

    protected void stopTracking(@NonNull AbstractTracker<POS, T, ?> tracker, @NonNull POS posIn) {
        class State implements BiFunction<POS, Entry, Entry> {
            boolean spin;

            @Override
            public Entry apply(@NonNull POS pos, Entry entry) {
                checkState(entry != null, "cannot remove player %s from non-existent tracking entry at %s", tracker, pos);

                if (!PUnsafe.tryMonitorEnter(entry)) { //failed to acquire a lock, break out and spin
                    this.spin = true;
                    return entry;
                }

                try {
                    this.spin = false;
                    return entry.removeTracker(tracker);
                } finally {
                    PUnsafe.monitorExit(entry);
                }
            }
        }

        State state = new State();
        do {
            this.entries.compute(posIn, state);
        } while (state.spin);
    }

    /**
     * @author DaPorkchop_
     */
    @RequiredArgsConstructor
    protected abstract class AbstractEntryOperation_VoidIfPresent implements BiFunction<POS, Entry, Entry>, Runnable {
        @NonNull
        protected final POS pos;

        protected Entry entry;
        protected boolean spin;

        @Override
        public Entry apply(@NonNull POS pos, @NonNull Entry entry) {
            this.entry = entry;
            this.spin = !PUnsafe.tryMonitorEnter(entry);

            return entry;
        }

        @Override
        public void run() {
            do {
                //make sure spin is reset to false: if it's true and the entry is removed from before the next iteration, we'll be stuck spinning forever as apply() will
                //  never be invoked
                this.spin = false;

                AbstractTrackerManager.this.entries.computeIfPresent(this.pos, this);
            } while (this.spin);

            if (this.entry != null) {
                try {
                    this.run(this.entry);
                } finally {
                    PUnsafe.monitorExit(this.entry);
                }
            }
        }

        protected abstract void run(@NonNull Entry entry);
    }

    /**
     * Associates a tile position to the {@link AbstractTracker}s which are tracking it.
     *
     * @author DaPorkchop_
     */
    @ToString(callSuper = true)
    protected class Entry extends CompactReferenceArraySet<AbstractTracker<POS, T, ?>> implements Consumer<ITileHandle<POS, T>>, Function<ITileHandle<POS, T>, Void> {
        //we're using an ArraySet because even though all the operations run in O(n) time, it shouldn't ever be an issue - this should still be plenty fast even if there are
        //  hundreds of players tracking the same tile, and it uses a fair amount less memory than an equivalent HashSet.
        //we extend from CompactReferenceArraySet rather than having it as a field in order to minimize memory wasted by JVM object headers and the likes, as well as reduced
        //  pointer chasing.

        protected final POS pos;

        protected CompletableFuture<ITileHandle<POS, T>> loadFuture;
        protected CompletableFuture<ITileHandle<POS, T>> updateFuture;
        protected Set<AbstractTracker<POS, T, ?>> trackersWaitingForLoad; //all tracker instances which are waiting for the load future to be completed, or null if empty

        protected long lastSentTimestamp = ITileMetadata.TIMESTAMP_BLANK;

        public Entry(@NonNull POS pos) {
            this.pos = pos;
        }

        public void addTracker(@NonNull AbstractTracker<POS, T, ?> tracker) {
            checkState(super.add(tracker), "player %s was already added to entry %s!", tracker, this);

            this.addWaitingForLoad(tracker);
        }

        public Entry removeTracker(@NonNull AbstractTracker<POS, T, ?> tracker) {
            checkState(super.remove(tracker), "player %s did not belong to entry %s!", tracker, this);

            if (!this.removeWaitingForLoad(tracker)) { //the tracker wasn't waiting for the tile to be loaded, which means it's already been loaded for the tracker and we need to
                //  send a tile unload notification now
                tracker.notifyUnloaded(this.pos);
            }

            if (super.isEmpty()) { //no more players are tracking this entry, so it can be removed
                //release the tile update future if present (potentially removing it from the scheduler)
                if (this.updateFuture != null) {
                    this.updateFuture.cancel(false);
                    this.updateFuture = null;
                }

                //this entry should be replaced with null
                return null;
            } else {
                return this;
            }
        }

        protected void addWaitingForLoad(@NonNull AbstractTracker<POS, T, ?> tracker) {
            if (this.trackersWaitingForLoad == null) {
                this.trackersWaitingForLoad = new CompactReferenceArraySet<>();
            }

            checkState(this.trackersWaitingForLoad.add(tracker), "already waiting for load: %s", tracker);

            if (this.loadFuture == null) { //loadFuture isn't set, schedule a new one
                this.loadFuture = AbstractTrackerManager.this.tileProvider.requestLoad(this.pos);
                this.loadFuture.thenAccept(this);
            }
        }

        protected boolean isWaitingForLoad(@NonNull AbstractTracker<POS, T, ?> tracker) {
            return this.trackersWaitingForLoad != null && this.trackersWaitingForLoad.contains(tracker);
        }

        protected boolean removeWaitingForLoad(@NonNull AbstractTracker<POS, T, ?> tracker) {
            if (this.trackersWaitingForLoad != null && this.trackersWaitingForLoad.remove(tracker)) {
                if (this.trackersWaitingForLoad.isEmpty()) { //set is now empty, set it to null to save memory
                    this.trackersWaitingForLoad = null;

                    //cancel the load future since it's no longer needed
                    this.loadFuture.cancel(false);
                    this.loadFuture = null;
                }
                return true;
            } else {
                return false;
            }
        }

        /**
         * @deprecated internal API, do not touch!
         */
        @Override
        @Deprecated
        public void accept(@NonNull ITileHandle<POS, T> handle) { //used by loadFuture
            if (Thread.holdsLock(this)) { //the thenAccept callback was fired immediately
                this.tileLoaded(handle);
            } else { //future was completed from another thread - go through TrackerManager in order to acquire a lock
                AbstractTrackerManager.this.tileLoaded(handle);
            }
        }

        public void tileLoaded(@NonNull ITileHandle<POS, T> handle) {
            checkState(handle.isInitialized(), "handle at %s hasn't been initialized yet!", this.pos);

            if (this.loadFuture != null) { //cancel loadFuture if needed
                this.loadFuture.cancel(false);
                this.loadFuture = null;
            }

            ITileSnapshot<POS, T> snapshot = handle.snapshot();
            if (snapshot.timestamp() > this.lastSentTimestamp) { //tile is newer than the tile previously sent to all trackers, so we'll broadcast it to everyone
                this.lastSentTimestamp = snapshot.timestamp();

                super.forEach(tracker -> tracker.notifyChanged(snapshot));

                //all of the trackers which were waiting for load have been notified as well
                this.trackersWaitingForLoad = null;
            } else if (this.trackersWaitingForLoad != null) { //notify only the players which were waiting for the tile to be loaded
                this.trackersWaitingForLoad.forEach(tracker -> tracker.notifyChanged(snapshot));
                this.trackersWaitingForLoad = null;
            }

            this.checkDirty(handle);
        }

        public void tileUpdated(@NonNull ITileHandle<POS, T> handle) {
            checkState(handle.isInitialized(), "handle at %s hasn't been initialized yet!", this.pos);

            checkState(this.updateFuture != null, "tileUpdated called at %s even though it wasn't scheduled for an update!", this.pos);
            checkState(this.updateFuture.isDone(), "tileUpdated called at %s even though it wasn't complete!", this.pos);
            this.updateFuture = null;

            ITileSnapshot<POS, T> snapshot = handle.snapshot();
            if (snapshot.timestamp() > this.lastSentTimestamp) { //tile is newer than the tile previously sent to all trackers, so we'll broadcast it to all the trackers
                //  which aren't waiting for an initial load
                this.lastSentTimestamp = snapshot.timestamp();

                super.forEach(tracker -> {
                    if (!this.isWaitingForLoad(tracker)) {
                        tracker.notifyChanged(snapshot);
                    }
                });
            }

            this.checkDirty(handle);
        }

        public void tileDirty() {
            this.checkDirty(AbstractTrackerManager.this.tileProvider.storage().handleFor(this.pos));
        }

        protected void checkDirty(@NonNull ITileHandle<POS, T> handle) {
            if (false) { //TODO: re-enable updates
                //TODO: figure out why i had this disabled
                return;
            }

            if (this.updateFuture != null && this.updateFuture.isDone()) { //an update was previously pending and has been completed
                this.updateFuture = null;
            }

            if (this.updateFuture != null //tile is still being loaded or is already being updated, we shouldn't try to update it again
                || handle.dirtyTimestamp() == ITileMetadata.TIMESTAMP_BLANK) { //tile isn't dirty, no need to update
                return;
            }

            //schedule a new update task for this tile
            this.updateFuture = AbstractTrackerManager.this.tileProvider.requestUpdate(this.pos);
            this.updateFuture.thenApply(this);
        }

        /**
         * @deprecated internal API, do not touch!
         */
        @Override
        @Deprecated
        public Void apply(ITileHandle<POS, T> handle) { //used by updateFuture
            if (Thread.holdsLock(this)) { //the thenApply callback was fired immediately
                this.tileUpdated(handle);
            } else { //future was completed from another thread - go through TrackerManager in order to acquire a lock
                AbstractTrackerManager.this.tileUpdated(handle);
            }
            return null;
        }
    }
}<|MERGE_RESOLUTION|>--- conflicted
+++ resolved
@@ -64,10 +64,7 @@
  * @see AbstractTracker
  */
 @Getter
-<<<<<<< HEAD
 public abstract class AbstractTrackerManager<POS extends IFarPos, T extends IFarTile> implements IFarTrackerManager<POS, T>, FTileStorage.Listener<POS, T> {
-=======
-public abstract class AbstractTrackerManager<POS extends IFarPos, T extends IFarTile> implements IFarTrackerManager<POS, T>, IFarStorage.Listener<POS, T> {
     /*
      * Implementation notes:
      *
@@ -123,8 +120,6 @@
      *
      * ...to be continued...
      */
-
->>>>>>> 6febc6f5
     protected final IFarTileProvider<POS, T> tileProvider;
 
     protected final Map<POS, Entry> entries = new ConcurrentHashMap<>();
