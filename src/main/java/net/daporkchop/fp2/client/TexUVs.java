--- conflicted
+++ resolved
@@ -53,7 +53,6 @@
 
 import static net.daporkchop.fp2.util.Constants.*;
 import static net.daporkchop.fp2.compat.of.OFHelper.*;
-import static net.daporkchop.fp2.util.Constants.*;
 import static org.lwjgl.opengl.GL15.*;
 import static org.lwjgl.opengl.GL43.*;
 
@@ -151,13 +150,9 @@
         List<PackedBakedQuad> missingTextureQuads = new ArrayList<>();
         missingTextureQuads.add(new PackedBakedQuad(MC.getTextureMapBlocks().getMissingSprite(), -1));
 
-<<<<<<< HEAD
+        List<IBlockState> erroredStates = new ArrayList<>();
+
         BlockModelShapes shapes = MC.getBlockRendererDispatcher().getBlockModelShapes();
-=======
-        List<IBlockState> erroredStates = new ArrayList<>();
-
-        BlockModelShapes shapes = mc.getBlockRendererDispatcher().getBlockModelShapes();
->>>>>>> 542a588a
         for (Block block : Block.REGISTRY) {
             for (IBlockState state : block.getBlockState().getValidStates()) {
                 int[] faceIds = new int[6];
