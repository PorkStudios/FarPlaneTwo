/*
 * Adapted from The MIT License (MIT)
 *
 * Copyright (c) 2020-2021 DaPorkchop_
 *
 * Permission is hereby granted, free of charge, to any person obtaining a copy of this software and associated documentation
 * files (the "Software"), to deal in the Software without restriction, including without limitation the rights to use, copy,
 * modify, merge, publish, distribute, sublicense, and/or sell copies of the Software, and to permit persons to whom the Software
 * is furnished to do so, subject to the following conditions:
 *
 * Any persons and/or organizations using this software must include the above copyright notice and this permission notice,
 * provide sufficient credit to the original authors of the project (IE: DaPorkchop_), as well as provide a link to the original project.
 *
 * THE SOFTWARE IS PROVIDED "AS IS", WITHOUT WARRANTY OF ANY KIND, EXPRESS OR IMPLIED, INCLUDING BUT NOT LIMITED TO THE WARRANTIES
 * OF MERCHANTABILITY, FITNESS FOR A PARTICULAR PURPOSE AND NONINFRINGEMENT. IN NO EVENT SHALL THE AUTHORS OR COPYRIGHT HOLDERS
 * BE LIABLE FOR ANY CLAIM, DAMAGES OR OTHER LIABILITY, WHETHER IN AN ACTION OF CONTRACT, TORT OR OTHERWISE, ARISING FROM,
 * OUT OF OR IN CONNECTION WITH THE SOFTWARE OR THE USE OR OTHER DEALINGS IN THE SOFTWARE.
 *
 */

package net.daporkchop.fp2.mode.voxel;

import io.netty.buffer.ByteBuf;
import lombok.Getter;
import lombok.NonNull;
import lombok.RequiredArgsConstructor;
import lombok.ToString;
import net.daporkchop.fp2.mode.api.IFarPos;
import net.daporkchop.fp2.mode.heightmap.HeightmapPos;
import net.minecraft.util.math.AxisAlignedBB;

<<<<<<< HEAD
import static java.lang.Math.*;
=======
import java.util.function.Function;
import java.util.stream.IntStream;
import java.util.stream.Stream;

>>>>>>> 457c7145
import static net.daporkchop.fp2.util.Constants.*;
import static net.daporkchop.fp2.util.math.MathUtil.*;
import static net.daporkchop.lib.common.util.PValidation.*;

/**
 * @author DaPorkchop_
 */
@RequiredArgsConstructor
@Getter
@ToString
public class VoxelPos implements IFarPos {
    protected final int level;
    protected final int x;
    protected final int y;
    protected final int z;

    public VoxelPos(@NonNull ByteBuf buf) {
        this(buf.readInt(), buf.readInt(), buf.readInt(), buf.readInt());
    }

    public int blockX() {
        return this.x * T_VOXELS << this.level;
    }

    public int blockY() {
        return this.y * T_VOXELS << this.level;
    }

    public int blockZ() {
        return this.z * T_VOXELS << this.level;
    }

    public int flooredChunkX() {
        return this.blockX() >> 4;
    }

    public int flooredChunkY() {
        return this.blockY() >> 4;
    }

    public int flooredChunkZ() {
        return this.blockZ() >> 4;
    }

    @Override
    public void writePosNoLevel(@NonNull ByteBuf dst) {
        dst.writeInt(this.x).writeInt(this.y).writeInt(this.z);
    }

    @Override
    public int[] coordinates() {
        return new int[]{ this.x, this.y, this.z };
    }

    @Override
    public VoxelPos upTo(int targetLevel) {
        if (targetLevel == this.level) {
            return this;
        }
        checkArg(targetLevel > this.level, "targetLevel (%d) must be greater than current level (%d)", targetLevel, this.level);

        int shift = targetLevel - this.level;
        return new VoxelPos(targetLevel, this.x >> shift, this.y >> shift, this.z >> shift);
    }

    @Override
    public VoxelPos up() {
        return new VoxelPos(this.level + 1, this.x >> 1, this.y >> 1, this.z >> 1);
    }

    @Override
    public VoxelPos downTo(int targetLevel) {
        if (targetLevel == this.level) {
            return this;
        }
        checkArg(targetLevel < this.level, "targetLevel (%d) must be less than current level (%d)", targetLevel, this.level);

        int shift = this.level - targetLevel;
        return new VoxelPos(targetLevel, this.x << shift, this.y << shift, this.z << shift);
    }

    @Override
    public VoxelPos down() {
        return new VoxelPos(this.level - 1, this.x << 1, this.y << 1, this.z << 1);
    }

    @Override
    public boolean contains(@NonNull IFarPos posIn) {
        VoxelPos pos = (VoxelPos) posIn;
        int d = this.level - pos.level;
        return d > 0
               && (this.x << d) >= pos.x && ((this.x + 1) << d) <= pos.x
               && (this.y << d) >= pos.y && ((this.y + 1) << d) <= pos.y
               && (this.z << d) >= pos.z && ((this.z + 1) << d) <= pos.z;
    }

    @Override
    public AxisAlignedBB bounds() {
        int shift = this.level + T_SHIFT;
        return new AxisAlignedBB(
                this.x << shift, this.y << shift, this.z << shift,
                (this.x + 1) << shift, (this.y + 1) << shift, (this.z + 1) << shift);
    }

    @Override
<<<<<<< HEAD
    public int manhattanDistance(@NonNull IFarPos posIn) {
        VoxelPos pos = (VoxelPos) posIn;
        if (this.level == pos.level) {
            return abs(this.x - pos.x) + abs(this.y - pos.y) + abs(this.z - pos.z);
        } else {
            int l0 = this.level;
            int l1 = pos.level;
            int s0 = max(l1 - l0, 0);
            int s1 = max(l0 - l1, 0);
            int s2 = max(s0, s1);
            return (abs((this.x >> s0) - (pos.x >> s1)) << s2)
                   + (abs((this.y >> s0) - (pos.y >> s1)) << s2)
                   + (abs((this.z >> s0) - (pos.z >> s1)) << s2);
=======
    public Stream<VoxelPos> allPositionsInBB(int offsetMin, int offsetMax) {
        notNegative(offsetMin, "offsetMin");
        notNegative(offsetMax, "offsetMax");

        if (cb((long) offsetMin + offsetMax + 1L) < 256L) { //fast-track: fill an array and create a simple stream over that
            VoxelPos[] arr = new VoxelPos[cb(offsetMin + offsetMax + 1)];
            for (int i = 0, dx = -offsetMin; dx <= offsetMax; dx++) {
                for (int dy = -offsetMin; dy <= offsetMax; dy++) {
                    for (int dz = -offsetMin; dz <= offsetMax; dz++) {
                        arr[i++] = new VoxelPos(this.level, this.x + dx, this.y + dy, this.z + dz);
                    }
                }
            }
            return Stream.of(arr);
        } else { //slower fallback: dynamically computed stream
            return IntStream.rangeClosed(this.x - offsetMin, this.x + offsetMax)
                    .mapToObj(x -> IntStream.rangeClosed(this.y - offsetMin, this.y + offsetMax)
                            .mapToObj(y -> IntStream.rangeClosed(this.z - offsetMin, this.z + offsetMax)
                                    .mapToObj(z -> new VoxelPos(this.level, x, y, z)))
                            .flatMap(Function.identity()))
                    .flatMap(Function.identity());
>>>>>>> 457c7145
        }
    }

    @Override
    public boolean equals(Object obj) {
        if (obj == this) {
            return true;
        } else if (obj instanceof VoxelPos) {
            VoxelPos pos = (VoxelPos) obj;
            return this.x == pos.x && this.y == pos.y && this.z == pos.z && this.level == pos.level;
        } else {
            return false;
        }
    }

    @Override
    public int hashCode() {
        return this.x * 1317194159 + this.y * 1964379643 + this.z * 1656858407 + this.level;
    }

    @Override
    public int compareTo(IFarPos posIn) {
        int d = Integer.compare(this.level, posIn.level());
        if (d == 0) {
            if (posIn instanceof VoxelPos) {
                VoxelPos pos = (VoxelPos) posIn;
                if ((d = Integer.compare(this.x, pos.x)) == 0 && (d = Integer.compare(this.z, pos.z)) == 0) {
                    d = Integer.compare(this.y, pos.y);
                }
            } else {
                return VoxelPos.class.getName().compareTo(posIn.getClass().getName());
            }
        }
        return d;
    }
}<|MERGE_RESOLUTION|>--- conflicted
+++ resolved
@@ -29,14 +29,11 @@
 import net.daporkchop.fp2.mode.heightmap.HeightmapPos;
 import net.minecraft.util.math.AxisAlignedBB;
 
-<<<<<<< HEAD
 import static java.lang.Math.*;
-=======
 import java.util.function.Function;
 import java.util.stream.IntStream;
 import java.util.stream.Stream;
 
->>>>>>> 457c7145
 import static net.daporkchop.fp2.util.Constants.*;
 import static net.daporkchop.fp2.util.math.MathUtil.*;
 import static net.daporkchop.lib.common.util.PValidation.*;
@@ -142,21 +139,6 @@
     }
 
     @Override
-<<<<<<< HEAD
-    public int manhattanDistance(@NonNull IFarPos posIn) {
-        VoxelPos pos = (VoxelPos) posIn;
-        if (this.level == pos.level) {
-            return abs(this.x - pos.x) + abs(this.y - pos.y) + abs(this.z - pos.z);
-        } else {
-            int l0 = this.level;
-            int l1 = pos.level;
-            int s0 = max(l1 - l0, 0);
-            int s1 = max(l0 - l1, 0);
-            int s2 = max(s0, s1);
-            return (abs((this.x >> s0) - (pos.x >> s1)) << s2)
-                   + (abs((this.y >> s0) - (pos.y >> s1)) << s2)
-                   + (abs((this.z >> s0) - (pos.z >> s1)) << s2);
-=======
     public Stream<VoxelPos> allPositionsInBB(int offsetMin, int offsetMax) {
         notNegative(offsetMin, "offsetMin");
         notNegative(offsetMax, "offsetMax");
@@ -178,7 +160,23 @@
                                     .mapToObj(z -> new VoxelPos(this.level, x, y, z)))
                             .flatMap(Function.identity()))
                     .flatMap(Function.identity());
->>>>>>> 457c7145
+        }
+    }
+
+    @Override
+    public int manhattanDistance(@NonNull IFarPos posIn) {
+        VoxelPos pos = (VoxelPos) posIn;
+        if (this.level == pos.level) {
+            return abs(this.x - pos.x) + abs(this.y - pos.y) + abs(this.z - pos.z);
+        } else {
+            int l0 = this.level;
+            int l1 = pos.level;
+            int s0 = max(l1 - l0, 0);
+            int s1 = max(l0 - l1, 0);
+            int s2 = max(s0, s1);
+            return (abs((this.x >> s0) - (pos.x >> s1)) << s2)
+                   + (abs((this.y >> s0) - (pos.y >> s1)) << s2)
+                   + (abs((this.z >> s0) - (pos.z >> s1)) << s2);
         }
     }
 
