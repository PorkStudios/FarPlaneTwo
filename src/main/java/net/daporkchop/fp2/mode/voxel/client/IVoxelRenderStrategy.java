--- conflicted
+++ resolved
@@ -47,16 +47,6 @@
                 }
             }
         }
-<<<<<<< HEAD
-        for (int dx = -1; dx <= 1; dx++) {
-            for (int dy = -1; dy <= 1; dy++) {
-                for (int dz = -1; dz <= 1; dz++) {
-                    arr[i++] = new VoxelPos(level - 1, (x << 1) + dx, (y << 1) + dy, (z << 1) + dz);
-                }
-            }
-        }
-=======
->>>>>>> 457c7145
         return Stream.of(arr);
     }
 
