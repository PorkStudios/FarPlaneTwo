/*
 * Adapted from The MIT License (MIT)
 *
 * Copyright (c) 2020-2021 DaPorkchop_
 *
 * Permission is hereby granted, free of charge, to any person obtaining a copy of this software and associated documentation
 * files (the "Software"), to deal in the Software without restriction, including without limitation the rights to use, copy,
 * modify, merge, publish, distribute, sublicense, and/or sell copies of the Software, and to permit persons to whom the Software
 * is furnished to do so, subject to the following conditions:
 *
 * Any persons and/or organizations using this software must include the above copyright notice and this permission notice,
 * provide sufficient credit to the original authors of the project (IE: DaPorkchop_), as well as provide a link to the original project.
 *
 * THE SOFTWARE IS PROVIDED "AS IS", WITHOUT WARRANTY OF ANY KIND, EXPRESS OR IMPLIED, INCLUDING BUT NOT LIMITED TO THE WARRANTIES
 * OF MERCHANTABILITY, FITNESS FOR A PARTICULAR PURPOSE AND NONINFRINGEMENT. IN NO EVENT SHALL THE AUTHORS OR COPYRIGHT HOLDERS
 * BE LIABLE FOR ANY CLAIM, DAMAGES OR OTHER LIABILITY, WHETHER IN AN ACTION OF CONTRACT, TORT OR OTHERWISE, ARISING FROM,
 * OUT OF OR IN CONNECTION WITH THE SOFTWARE OR THE USE OR OTHER DEALINGS IN THE SOFTWARE.
 *
 */

package net.daporkchop.fp2.mode.common.client;

import lombok.Getter;
import lombok.NonNull;
import net.daporkchop.fp2.config.FP2Config;
import net.daporkchop.fp2.mode.api.Compressed;
import net.daporkchop.fp2.mode.api.IFarPos;
import net.daporkchop.fp2.mode.api.IFarTile;
import net.daporkchop.fp2.mode.api.client.IFarTileCache;
import net.daporkchop.fp2.util.SimpleRecycler;
import net.daporkchop.fp2.util.threading.ThreadingHelper;
import net.daporkchop.fp2.util.threading.keyed.DefaultKeyedExecutor;
import net.daporkchop.fp2.util.threading.keyed.KeyedExecutor;
import net.daporkchop.lib.common.misc.threadfactory.PThreadFactories;
import net.daporkchop.lib.unsafe.util.AbstractReleasable;
import net.minecraft.client.Minecraft;
import net.minecraft.world.World;

import static net.daporkchop.lib.common.util.PorkUtil.*;

/**
 * @author DaPorkchop_
 */
@Getter
public class BakeManager<POS extends IFarPos, T extends IFarTile> extends AbstractReleasable implements IFarTileCache.Listener<POS, T> {
    protected final AbstractFarRenderer<POS, T> renderer;
    protected final IFarRenderStrategy<POS, T> strategy;

    protected final IFarTileCache<POS, T> tileCache;

    protected final FarRenderTree<POS, T> tree;

    protected final KeyedExecutor<POS> bakeExecutor;
    protected final World world;

    public BakeManager(@NonNull AbstractFarRenderer<POS, T> renderer, @NonNull IFarTileCache<POS, T> tileCache) {
        this.renderer = renderer;
        this.strategy = renderer.strategy();
        this.tileCache = tileCache;

        this.tree = new FarRenderTree<>(renderer.mode(), this.strategy, renderer.maxLevel());
        this.world = Minecraft.getMinecraft().world;

        this.bakeExecutor = new DefaultKeyedExecutor<>(ThreadingHelper.workerGroupBuilder()
                .world(this.world)
                .threads(FP2Config.client.renderThreads)
                .threadFactory(PThreadFactories.builder().daemon().minPriority().collapsingId().name("FP2 Rendering Thread #%d").build()));

        this.tileCache.addListener(this, true);
    }

    @Override
    protected void doRelease() {
        this.tileCache.removeListener(this, false);

        this.bakeExecutor.release();
    }

    @Override
    public void tileAdded(@NonNull Compressed<POS, T> tile) {
        this.notifyOutputs(tile.pos());
    }

    @Override
    public void tileModified(@NonNull Compressed<POS, T> tile) {
        this.notifyOutputs(tile.pos());
    }

    @Override
    public void tileRemoved(@NonNull POS pos) {
        //make sure that any in-progress bake tasks are finished before the tile is removed
        this.bakeExecutor.submitExclusive(pos, () -> ThreadingHelper.scheduleTaskInWorldThread(this.world, () -> this.tree.removeNode(pos)));
    }

    protected void notifyOutputs(@NonNull POS pos) {
        this.strategy.bakeOutputs(pos).forEach(outputPos -> {
            if (outputPos.level() < 0 || outputPos.level() > this.renderer.maxLevel) { //output tile is at an invalid zoom level, skip it
                return;
            }

            //schedule tile for baking
            this.bakeExecutor.submitExclusive(outputPos, () -> this.bake(outputPos));
        });
    }

    protected void bake(@NonNull POS pos) { //this function is called from inside of RENDER_WORKERS, which holds a lock on the position
        Compressed<POS, T>[] compressedInputTiles = uncheckedCast(this.tileCache.getTilesCached(this.strategy.bakeInputs(pos)).toArray(Compressed[]::new));
        if (compressedInputTiles[0] == null) { //the tile isn't cached any more
            return;
        }

        if (compressedInputTiles[0].isEmpty()) { //tile has no data, we "bake" it by deleting it if it exists
            this.scheduleEmptyTile(pos);
            return;
        }

        SimpleRecycler<T> recycler = this.renderer.mode().tileRecycler();
        T[] srcs = this.renderer.mode().tileArray(compressedInputTiles.length);
        try {
            for (int i = 0; i < srcs.length; i++) { //inflate tiles
                if (compressedInputTiles[i] != null) {
                    srcs[i] = compressedInputTiles[i].inflateValue(recycler);
                }
            }

            BakeOutput output = new BakeOutput(this.strategy.renderDataSize());
            boolean nonEmpty = this.strategy.bake(pos, srcs, output);

            if (nonEmpty) {
<<<<<<< HEAD
                ThreadingHelper.scheduleTaskInWorldThread(this.world, () -> {
                    this.strategy.executeBakeOutput(pos, output);
                    this.tree.putRenderData(pos, output);
                });
=======
                ClientThreadExecutor.INSTANCE.execute(() -> this.tree.putRenderData(pos, output));
>>>>>>> 457c7145
            } else { //remove tile from render tree
                this.scheduleEmptyTile(pos);
            }
        } finally { //release tiles again
            for (T src : srcs) {
                if (src != null) {
                    recycler.release(src);
                }
            }
        }
    }

    protected void scheduleEmptyTile(@NonNull POS pos) {
        ThreadingHelper.scheduleTaskInWorldThread(this.world, () -> this.tree.putRenderData(pos, null));
    }
}<|MERGE_RESOLUTION|>--- conflicted
+++ resolved
@@ -127,14 +127,7 @@
             boolean nonEmpty = this.strategy.bake(pos, srcs, output);
 
             if (nonEmpty) {
-<<<<<<< HEAD
-                ThreadingHelper.scheduleTaskInWorldThread(this.world, () -> {
-                    this.strategy.executeBakeOutput(pos, output);
-                    this.tree.putRenderData(pos, output);
-                });
-=======
-                ClientThreadExecutor.INSTANCE.execute(() -> this.tree.putRenderData(pos, output));
->>>>>>> 457c7145
+                ThreadingHelper.scheduleTaskInWorldThread(this.world, () -> this.tree.putRenderData(pos, output));
             } else { //remove tile from render tree
                 this.scheduleEmptyTile(pos);
             }
