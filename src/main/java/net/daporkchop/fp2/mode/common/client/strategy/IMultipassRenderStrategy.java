/*
 * Adapted from The MIT License (MIT)
 *
 * Copyright (c) 2020-2021 DaPorkchop_
 *
 * Permission is hereby granted, free of charge, to any person obtaining a copy of this software and associated documentation
 * files (the "Software"), to deal in the Software without restriction, including without limitation the rights to use, copy,
 * modify, merge, publish, distribute, sublicense, and/or sell copies of the Software, and to permit persons to whom the Software
 * is furnished to do so, subject to the following conditions:
 *
 * Any persons and/or organizations using this software must include the above copyright notice and this permission notice,
 * provide sufficient credit to the original authors of the project (IE: DaPorkchop_), as well as provide a link to the original project.
 *
 * THE SOFTWARE IS PROVIDED "AS IS", WITHOUT WARRANTY OF ANY KIND, EXPRESS OR IMPLIED, INCLUDING BUT NOT LIMITED TO THE WARRANTIES
 * OF MERCHANTABILITY, FITNESS FOR A PARTICULAR PURPOSE AND NONINFRINGEMENT. IN NO EVENT SHALL THE AUTHORS OR COPYRIGHT HOLDERS
 * BE LIABLE FOR ANY CLAIM, DAMAGES OR OTHER LIABILITY, WHETHER IN AN ACTION OF CONTRACT, TORT OR OTHERWISE, ARISING FROM,
 * OUT OF OR IN CONNECTION WITH THE SOFTWARE OR THE USE OR OTHER DEALINGS IN THE SOFTWARE.
 *
 */

package net.daporkchop.fp2.mode.common.client.strategy;

import lombok.NonNull;
import net.daporkchop.fp2.client.gl.commandbuffer.IDrawCommandBuffer;
import net.daporkchop.fp2.config.FP2Config;
import net.daporkchop.fp2.mode.api.IFarPos;
import net.daporkchop.fp2.mode.api.IFarTile;
import net.daporkchop.fp2.mode.common.client.IFarRenderStrategy;
import net.daporkchop.lib.unsafe.PUnsafe;
import net.minecraft.client.renderer.GlStateManager;
import net.minecraft.client.renderer.texture.TextureMap;

import static net.daporkchop.fp2.client.ClientConstants.*;
import static net.daporkchop.fp2.client.gl.OpenGL.*;
import static net.daporkchop.fp2.debug.FP2Debug.*;
import static net.daporkchop.fp2.mode.common.client.RenderConstants.*;
import static net.daporkchop.lib.common.util.PValidation.*;
import static org.lwjgl.opengl.GL11.*;

/**
 * @author DaPorkchop_
 */
public interface IMultipassRenderStrategy<POS extends IFarPos, T extends IFarTile> extends IFarRenderStrategy<POS, T> {
    /**
     * @return an array containing the {@link IDrawCommandBuffer} used for each render pass
     */
    IDrawCommandBuffer[][] passes();

    @Override
    default void prepareRender(long tilev, int tilec) {
        IDrawCommandBuffer[][] passes = this.passes();
        checkArg(passes.length == RENDER_PASS_COUNT, "invalid number of render passes: %d (expected %d)", passes.length, RENDER_PASS_COUNT);

        for (IDrawCommandBuffer[] pass : passes) { //begin all passes
            for (IDrawCommandBuffer buffer : pass) {
                buffer.begin();
            }
        }
        try {
            for (long end = tilev + (long) LONG_SIZE * tilec; tilev != end; tilev += LONG_SIZE) { //draw each tile individually
                this.drawTile(passes, PUnsafe.getLong(tilev));
            }
        } finally {
            for (IDrawCommandBuffer[] pass : passes) { //finish all passes
                for (IDrawCommandBuffer buffer : pass) {
                    buffer.close();
                }
            }
        }
    }

    void drawTile(@NonNull IDrawCommandBuffer[][] passes, long tile);

    default void preRender() {
        glEnable(GL_STENCIL_TEST);

        glStencilMask(0xFF);
        glClearStencil(0x7F);
        GlStateManager.clear(GL_STENCIL_BUFFER_BIT);
    }

    default void postRender() {
        glDisable(GL_STENCIL_TEST);
    }

<<<<<<< HEAD
    default void renderSolid(@NonNull IDrawCommandBuffer[] draw) {
=======
    default void preRender() {
        if (FP2_DEBUG && FP2Config.debug.disableBackfaceCull) {
            GlStateManager.disableCull();
        }
    }

    default void postRender() {
        if (FP2_DEBUG && FP2Config.debug.disableBackfaceCull) {
            GlStateManager.enableCull();
        }
    }

    default void renderSolid(@NonNull IDrawCommandBuffer draw) {
>>>>>>> a81aecc2
        GlStateManager.disableAlpha();

        glStencilOp(GL_KEEP, GL_KEEP, GL_REPLACE);
        for (int level = 0; level < draw.length; level++) {
            glStencilFunc(GL_LEQUAL, level, 0x7F);
            draw[level].draw();
        }

        GlStateManager.enableAlpha();
    }

    default void renderCutout(@NonNull IDrawCommandBuffer[] draw) {
        mc.getTextureManager().getTexture(TextureMap.LOCATION_BLOCKS_TEXTURE).setBlurMipmap(false, mc.gameSettings.mipmapLevels > 0);

        glStencilOp(GL_KEEP, GL_KEEP, GL_REPLACE);
        for (int level = 0; level < draw.length; level++) {
            glStencilFunc(GL_LEQUAL, level, 0x7F);
            draw[level].draw();
        }

        mc.getTextureManager().getTexture(TextureMap.LOCATION_BLOCKS_TEXTURE).restoreLastBlurMipmap();
    }

    default void renderTransparent(@NonNull IDrawCommandBuffer[] draw) {
        this.renderTransparentStencilPass(draw);
        this.renderTransparentFragmentPass(draw);
    }

    default void renderTransparentStencilPass(@NonNull IDrawCommandBuffer[] draw) {
        GlStateManager.colorMask(false, false, false, false);

        GlStateManager.depthMask(false);

        glStencilOp(GL_KEEP, GL_KEEP, GL_REPLACE);
        for (int level = 0; level < draw.length; level++) {
            glStencilFunc(GL_GEQUAL, 0x80 | (draw.length - level), 0xFF);
            draw[level].draw();
        }

        GlStateManager.depthMask(true);

        GlStateManager.colorMask(true, true, true, true);
    }

    default void renderTransparentFragmentPass(@NonNull IDrawCommandBuffer[] draw) {
        GlStateManager.enableBlend();
        GlStateManager.tryBlendFuncSeparate(GL_SRC_ALPHA, GL_ONE_MINUS_SRC_ALPHA, GL_ONE, GL_ZERO);
        GlStateManager.alphaFunc(GL_GREATER, 0.1f);

        glStencilMask(0);

        glStencilOp(GL_KEEP, GL_KEEP, GL_KEEP);
        for (int level = 0; level < draw.length; level++) {
            glStencilFunc(GL_EQUAL, 0x80 | (draw.length - level), 0xFF);
            draw[level].draw();
        }

        GlStateManager.disableBlend();
    }
}<|MERGE_RESOLUTION|>--- conflicted
+++ resolved
@@ -23,6 +23,7 @@
 import lombok.NonNull;
 import net.daporkchop.fp2.client.gl.commandbuffer.IDrawCommandBuffer;
 import net.daporkchop.fp2.config.FP2Config;
+import net.daporkchop.fp2.config.FP2Config;
 import net.daporkchop.fp2.mode.api.IFarPos;
 import net.daporkchop.fp2.mode.api.IFarTile;
 import net.daporkchop.fp2.mode.common.client.IFarRenderStrategy;
@@ -32,6 +33,7 @@
 
 import static net.daporkchop.fp2.client.ClientConstants.*;
 import static net.daporkchop.fp2.client.gl.OpenGL.*;
+import static net.daporkchop.fp2.debug.FP2Debug.*;
 import static net.daporkchop.fp2.debug.FP2Debug.*;
 import static net.daporkchop.fp2.mode.common.client.RenderConstants.*;
 import static net.daporkchop.lib.common.util.PValidation.*;
@@ -72,6 +74,10 @@
     void drawTile(@NonNull IDrawCommandBuffer[][] passes, long tile);
 
     default void preRender() {
+        if (FP2_DEBUG && FP2Config.debug.disableBackfaceCull) {
+            GlStateManager.disableCull();
+        }
+
         glEnable(GL_STENCIL_TEST);
 
         glStencilMask(0xFF);
@@ -81,25 +87,13 @@
 
     default void postRender() {
         glDisable(GL_STENCIL_TEST);
-    }
 
-<<<<<<< HEAD
-    default void renderSolid(@NonNull IDrawCommandBuffer[] draw) {
-=======
-    default void preRender() {
-        if (FP2_DEBUG && FP2Config.debug.disableBackfaceCull) {
-            GlStateManager.disableCull();
-        }
-    }
-
-    default void postRender() {
         if (FP2_DEBUG && FP2Config.debug.disableBackfaceCull) {
             GlStateManager.enableCull();
         }
     }
 
-    default void renderSolid(@NonNull IDrawCommandBuffer draw) {
->>>>>>> a81aecc2
+    default void renderSolid(@NonNull IDrawCommandBuffer[] draw) {
         GlStateManager.disableAlpha();
 
         glStencilOp(GL_KEEP, GL_KEEP, GL_REPLACE);
