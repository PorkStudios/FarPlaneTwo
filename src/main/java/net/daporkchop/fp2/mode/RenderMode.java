--- conflicted
+++ resolved
@@ -54,11 +54,8 @@
 import net.daporkchop.fp2.mode.voxel.server.VoxelWorld;
 import net.daporkchop.fp2.mode.voxel.server.gen.exact.CCVoxelGenerator;
 import net.daporkchop.fp2.mode.voxel.server.gen.exact.VanillaVoxelGenerator;
-<<<<<<< HEAD
 import net.daporkchop.fp2.mode.voxel.server.gen.rough.CWGVoxelGenerator;
 import net.daporkchop.fp2.mode.voxel.server.scale.VoxelScalerAvg;
-=======
->>>>>>> 233bdaa2
 import net.daporkchop.fp2.util.Constants;
 import net.daporkchop.fp2.util.PriorityCollection;
 import net.daporkchop.fp2.util.SimpleRecycler;
@@ -152,12 +149,8 @@
         @Override
         protected void registerDefaultGenerators() {
             //rough
-<<<<<<< HEAD
-            this.generatorsRough().add(0, world -> Constants.isCwgWorld(world) ? new CWGVoxelGenerator() : null);
-=======
             val generatorsRough = this.<HeightmapPos, HeightmapPiece, IFarPieceData>generatorsRough();
-            //generatorsRough.add(0, world -> new PerlinNoiseVoxelGenerator());
->>>>>>> 233bdaa2
+            generatorsRough.add(0, world -> Constants.isCwgWorld(world) ? new CWGVoxelGenerator() : null);
 
             //exact
             val generatorsExact = this.<VoxelPos, VoxelPiece, VoxelPieceData>generatorsExact();
