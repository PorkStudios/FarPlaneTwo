--- conflicted
+++ resolved
@@ -31,11 +31,7 @@
  */
 @Mixin(IntCache.class)
 public abstract class MixinIntCache {
-<<<<<<< HEAD
-    private static final TL<TLIntCache> tl = TL.initializedWith(TLIntCache::new);
-=======
-    private static final FastThreadLocal<TLIntCache> FP2_TL = new DefaultFastThreadLocal<>(TLIntCache::new);
->>>>>>> 8e72de7e
+    private static final TL<TLIntCache> FP2_TL = TL.initializedWith(TLIntCache::new);
 
     /**
      * @author DaPorkchop_
